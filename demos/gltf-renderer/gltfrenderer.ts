--- conflicted
+++ resolved
@@ -81,9 +81,6 @@
     protected _uSpecularEnvironment: WebGLUniformLocation;
     protected _uBRDFLookupTable: WebGLUniformLocation;
 
-    protected _uSpecularEnvironment: WebGLUniformLocation;
-    protected _uBRDFLookupTable: WebGLUniformLocation;
-
     /**
      * Initializes and sets up rendering passes, navigation, loads a font face and links shaders with program.
      * @param context - valid context to create the object for.
@@ -141,9 +138,6 @@
         this._uSpecularEnvironment = this._program.uniform('u_specularEnvironment');
         this._uBRDFLookupTable = this._program.uniform('u_brdfLUT');
 
-        this._uSpecularEnvironment = this._program.uniform('u_specularEnvironment');
-        this._uBRDFLookupTable = this._program.uniform('u_brdfLUT');
-
         /* Create and configure camera. */
 
         this._camera = new Camera();
@@ -177,23 +171,6 @@
         this._forwardPass.updateViewProjectionTransform = (matrix: mat4) => {
             gl.uniformMatrix4fv(this._uViewProjection, gl.GL_FALSE, matrix);
         };
-<<<<<<< HEAD
-        this._forwardPass.bindUniforms = () => {
-            gl.uniform3fv(this._uEye, this._camera.eye);
-
-            gl.uniform1i(this._uBaseColor, 0);
-            gl.uniform1i(this._uMetallicRoughness, 1);
-            gl.uniform1i(this._uNormal, 2);
-            gl.uniform1i(this._uOcclusion, 3);
-            gl.uniform1i(this._uEmissive, 4);
-            gl.uniform1i(this._uSpecularEnvironment, 5);
-            gl.uniform1i(this._uBRDFLookupTable, 6);
-
-            this._specularEnvironment.bind(gl.TEXTURE5);
-            this._brdfLUT.bind(gl.TEXTURE6);
-        };
-=======
->>>>>>> ec974365
         this._forwardPass.bindGeometry = (geometry: Geometry) => {
             const primitive = geometry as GLTFPrimitive;
             gl.uniform1i(this._uGeometryFlags, primitive.flags);
