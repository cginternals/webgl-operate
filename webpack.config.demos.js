--- conflicted
+++ resolved
@@ -9,11 +9,8 @@
         'cornell-box': ['cornell-box/cornellbox.ts'],
         'cubescape': ['cubescape/cubescape.ts'],
         'gltf-renderer': ['gltf-renderer/gltfrenderer.ts'],
-<<<<<<< HEAD
         'progressive-lighting': ['progressive-lighting/progressive-lighting.ts'],
-=======
         'eye-tracking': ['eye-tracking/eyetracking.ts'],
->>>>>>> 7ac8c48c
         'point-cloud': ['point-cloud/point-cloud.ts']
     },
     devtool: 'source-map',
