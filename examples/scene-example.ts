--- conflicted
+++ resolved
@@ -99,23 +99,14 @@
 
         /* Create and configure camera. */
 
-<<<<<<< HEAD
         if (this._camera === undefined) {
             this._camera = new Camera();
             this._camera.center = vec3.fromValues(0.0, 0.0, 0.0);
             this._camera.up = vec3.fromValues(0.0, 1.0, 0.0);
-            this._camera.eye = vec3.fromValues(0.0, 0.0, 3.0);
+            this._camera.eye = vec3.fromValues(-0.5, 2.0, 2.0);
             this._camera.near = 1.0;
-            this._camera.far = 8.0;
-        }
-=======
-        this._camera = new Camera();
-        this._camera.center = vec3.fromValues(0.0, 0.0, 0.0);
-        this._camera.up = vec3.fromValues(0.0, 1.0, 0.0);
-        this._camera.eye = vec3.fromValues(-0.5, 2.0, 2.0);
-        this._camera.near = 1.0;
-        this._camera.far = 16.0;
->>>>>>> 0a088e39
+            this._camera.far = 16.0;
+        }
 
         /* Create and configure navigation */
 
