
import { vec3 } from 'gl-matrix';

import { auxiliaries } from 'webgl-operate';

import {
    Camera,
    Canvas,
    Context,
    DefaultFramebuffer,
<<<<<<< HEAD
    EnvironmentRenderingPass,
    EnvironmentTextureType,
=======
    EventProvider,
>>>>>>> 7ac8c48c
    Framebuffer,
    Invalidate,
    Navigation,
    Renderer,
    Texture2D,
    TextureCube,
    Wizard,
} from 'webgl-operate';

import { Example } from './example';

// tslint:disable:max-classes-per-file

class EnvironmentProjectionRenderer extends Renderer {

    protected _defaultFBO: Framebuffer;

    protected _environmentRenderingPass: EnvironmentRenderingPass;

    protected _cubeMap: TextureCube;
    protected _equiRectangularMap: Texture2D;
    protected _sphereMap: Texture2D;
    protected _polarMaps: Array<Texture2D>;

    protected _camera: Camera;
    protected _navigation: Navigation;


    protected onInitialize(context: Context,
        callback: Invalidate,
        eventProvider: EventProvider): boolean {

        if (eventProvider.mouseEventProvider === undefined) {
            auxiliaries.log(auxiliaries.LogLevel.Error, 'MouseEventProvider was not supplied.');
            return false;
        }

        this._defaultFBO = new DefaultFramebuffer(this._context, 'DefaultFBO');
        this._defaultFBO.initialize();
        this._defaultFBO.bind();

        this.fetchTextures();

        // Initialize camera
        this._camera = new Camera();
        this._camera.eye = vec3.fromValues(0.0, 0.5, -1.0);
        this._camera.center = vec3.fromValues(0.0, 0.4, 0.0);
        this._camera.up = vec3.fromValues(0.0, 1.0, 0.0);
        this._camera.near = 0.1;
        this._camera.far = 4.0;

        this._navigation = new Navigation(callback, eventProvider.mouseEventProvider!);
        this._navigation.camera = this._camera;

        this._environmentRenderingPass = new EnvironmentRenderingPass(this._context);
        this._environmentRenderingPass.initialize();
        this._environmentRenderingPass.camera = this._camera;

        return true;
    }

    protected onUninitialize(): void {
        this._cubeMap.uninitialize();
        this._equiRectangularMap.uninitialize();
        this._sphereMap.uninitialize();

        for (const map of this._polarMaps) {
            map.uninitialize();
        }
    }

    protected onUpdate(): boolean {
        this._navigation.update();
        return this._altered.any || this._camera.altered;
    }

    protected onPrepare(): void {
        if (this._altered.canvasSize) {
            this._camera.viewport = [this._frameSize[0], this._frameSize[1]];
            this._camera.aspect = this._canvasSize[0] / this._canvasSize[1];
        }
        this._altered.reset();
    }

    protected onFrame(/*frameNumber: number*/): void {
        if (this.isLoading) {
            return;
        }

        const gl = this._context.gl;

        gl.viewport(0, 0, this._canvasSize[0], this._canvasSize[1]);

        this._defaultFBO.clear(gl.COLOR_BUFFER_BIT | gl.DEPTH_BUFFER_BIT, false, false);

        const b = 1.0;
        const w = (this._frameSize[0] - (4.0 - 1.0) * b) / 4.0;
        const h = this._frameSize[1];

        gl.enable(gl.SCISSOR_TEST);

        // Sphere Map
        gl.scissor((w + b) * 0.0, 0, w, h);
        this._environmentRenderingPass.environmentTexture = this._sphereMap;
        this._environmentRenderingPass.environmentTextureType = EnvironmentTextureType.SphereMap;
        this._environmentRenderingPass.frame();

        // Equirectangular Map
        gl.scissor((w + b) * 1.0, 0, w, h);
        this._environmentRenderingPass.environmentTexture = this._equiRectangularMap;
        this._environmentRenderingPass.environmentTextureType = EnvironmentTextureType.EquirectangularMap;
        this._environmentRenderingPass.frame();

        // Cube map
        gl.scissor((w + b) * 2.0, 0, w, h);
        this._environmentRenderingPass.environmentTexture = this._cubeMap;
        this._environmentRenderingPass.environmentTextureType = EnvironmentTextureType.CubeMap;
        this._environmentRenderingPass.frame();

        gl.scissor((w + b) * 3.0, 0, w, h);
        this._environmentRenderingPass.environmentTexture = this._polarMaps[0];
        this._environmentRenderingPass.environmentTexture2 = this._polarMaps[1];
        this._environmentRenderingPass.environmentTextureType = EnvironmentTextureType.PolarMap;
        this._environmentRenderingPass.frame();

        gl.disable(gl.SCISSOR_TEST);
    }

    protected onSwap(): void {
        this.invalidate();
    }

    protected setupTexture2D(texture: Texture2D): void {
        const gl = this._context.gl;

        texture.wrap(gl.REPEAT, gl.REPEAT, true, false);
        texture.filter(gl.NEAREST, gl.NEAREST, false, true);

        this.invalidate(true);
    }

    protected fetchTextures(): void {
        const gl = this._context.gl;

        const promises = new Array();

        const internalFormatAndType = Wizard.queryInternalTextureFormat(
            this._context, gl.RGB, Wizard.Precision.byte);

        this._cubeMap = new TextureCube(this._context);
        this._cubeMap.initialize(592, internalFormatAndType[0], gl.RGB, internalFormatAndType[1]);

        this._cubeMap.fetch({
            positiveX: 'data/cube-map-px.jpg', negativeX: 'data/cube-map-nx.jpg',
            positiveY: 'data/cube-map-py.jpg', negativeY: 'data/cube-map-ny.jpg',
            positiveZ: 'data/cube-map-pz.jpg', negativeZ: 'data/cube-map-nz.jpg',
        }).then(() => {
            const gl = this._context.gl;
            this._cubeMap.filter(gl.NEAREST, gl.NEAREST, true, true);

            this.invalidate(true);
        });


        this._equiRectangularMap = new Texture2D(this._context);
        this._equiRectangularMap.initialize(1, 1, internalFormatAndType[0], gl.RGB, internalFormatAndType[1]);

        promises.push(
            this._equiRectangularMap.fetch('data/equirectangular-map.jpg').then(() => {
                this.setupTexture2D(this._equiRectangularMap);
            }));


        this._sphereMap = new Texture2D(this._context);
        this._sphereMap.initialize(1, 1, internalFormatAndType[0], gl.RGB, internalFormatAndType[1]);

        promises.push(
            this._sphereMap.fetch('data/sphere-map-ny.jpg').then(() => {
                this.setupTexture2D(this._sphereMap);
            }));


        this._polarMaps = new Array(2);
        this._polarMaps[0] = new Texture2D(this._context);
        this._polarMaps[0].initialize(1, 1, internalFormatAndType[0], gl.RGB, internalFormatAndType[1]);

        promises.push(
            this._polarMaps[0].fetch('data/paraboloid-map-py.jpg').then(() => {
                this.setupTexture2D(this._polarMaps[0]);
            }));


        this._polarMaps[1] = new Texture2D(this._context);
        this._polarMaps[1].initialize(1, 1, internalFormatAndType[0], gl.RGB, internalFormatAndType[1]);

        promises.push(
            this._polarMaps[1].fetch('data/paraboloid-map-ny.jpg').then(() => {
                this.setupTexture2D(this._polarMaps[1]);
            }));

        Promise.all(promises).then(() => {
            this.finishLoading();
        });
    }
}

export class EnvironmentProjectionExample extends Example {

    private _canvas: Canvas;
    private _renderer: EnvironmentProjectionRenderer;

    onInitialize(element: HTMLCanvasElement | string): boolean {

        this._canvas = new Canvas(element, { antialias: false });
        this._canvas.controller.multiFrameNumber = 1;
        this._canvas.framePrecision = Wizard.Precision.byte;
        this._canvas.frameScale = [1.0, 1.0];

        this._renderer = new EnvironmentProjectionRenderer();
        this._canvas.renderer = this._renderer;

        return true;
    }

    onUninitialize(): void {
        this._canvas.dispose();
        (this._renderer as Renderer).uninitialize();
    }

    get canvas(): Canvas {
        return this._canvas;
    }

    get renderer(): EnvironmentProjectionRenderer {
        return this._renderer;
    }

}<|MERGE_RESOLUTION|>--- conflicted
+++ resolved
@@ -8,12 +8,9 @@
     Canvas,
     Context,
     DefaultFramebuffer,
-<<<<<<< HEAD
     EnvironmentRenderingPass,
     EnvironmentTextureType,
-=======
     EventProvider,
->>>>>>> 7ac8c48c
     Framebuffer,
     Invalidate,
     Navigation,
