--- conflicted
+++ resolved
@@ -178,64 +178,41 @@
         this._equiRectangularMap = new Texture2D(this._context);
         this._equiRectangularMap.initialize(1, 1, internalFormatAndType[0], gl.RGB, internalFormatAndType[1]);
 
-<<<<<<< HEAD
-        this._equiRectangularMap.fetch('data/equirectangular-map.jpg').then(() => {
-            this.setupTexture2D(this._equiRectangularMap);
-        });
-=======
         promises.push(
             this._equiRectangularMap.fetch('data/equirectangular-map.jpg').then(() => {
-                this.setupTexture2D(this._equiRectangularMap, gl.TEXTURE1);
-            }));
->>>>>>> 748397bb
+                this.setupTexture2D(this._equiRectangularMap);
+            }));
 
 
         this._sphereMap = new Texture2D(this._context);
         this._sphereMap.initialize(1, 1, internalFormatAndType[0], gl.RGB, internalFormatAndType[1]);
 
-<<<<<<< HEAD
-        this._sphereMap.fetch('data/sphere-map-ny.jpg').then(() => {
-            this.setupTexture2D(this._sphereMap);
-        });
-=======
         promises.push(
             this._sphereMap.fetch('data/sphere-map-ny.jpg').then(() => {
-                this.setupTexture2D(this._sphereMap, gl.TEXTURE2);
-            }));
->>>>>>> 748397bb
+                this.setupTexture2D(this._sphereMap);
+            }));
 
 
         this._polarMaps = new Array(2);
         this._polarMaps[0] = new Texture2D(this._context);
         this._polarMaps[0].initialize(1, 1, internalFormatAndType[0], gl.RGB, internalFormatAndType[1]);
 
-<<<<<<< HEAD
-        this._polarMaps[0].fetch('data/paraboloid-map-py.jpg').then(() => {
-            this.setupTexture2D(this._polarMaps[0]);
-        });
-=======
         promises.push(
             this._polarMaps[0].fetch('data/paraboloid-map-py.jpg').then(() => {
-                this.setupTexture2D(this._polarMaps[0], gl.TEXTURE3);
-            }));
->>>>>>> 748397bb
+                this.setupTexture2D(this._polarMaps[0]);
+            }));
 
 
         this._polarMaps[1] = new Texture2D(this._context);
         this._polarMaps[1].initialize(1, 1, internalFormatAndType[0], gl.RGB, internalFormatAndType[1]);
 
-<<<<<<< HEAD
-        this._polarMaps[1].fetch('data/paraboloid-map-ny.jpg').then(() => {
-            this.setupTexture2D(this._polarMaps[1]);
-=======
         promises.push(
             this._polarMaps[1].fetch('data/paraboloid-map-ny.jpg').then(() => {
-                this.setupTexture2D(this._polarMaps[1], gl.TEXTURE4);
+                this.setupTexture2D(this._polarMaps[1]);
             }));
 
         Promise.all(promises).then(() => {
             this.finishLoading();
->>>>>>> 748397bb
         });
     }
 }
