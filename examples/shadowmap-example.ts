--- conflicted
+++ resolved
@@ -138,9 +138,6 @@
         this._shadowPass.initialize(ShadowPass.ShadowMappingType.HardLinear,
             [1024, 1024], [1024, 1024]);
 
-<<<<<<< HEAD
-        this.finishLoading();
-=======
 
         this._debugPass = new DebugPass(context);
         this._debugPass.initialize();
@@ -150,7 +147,9 @@
 
         this._debugPass.target = this._defaultFBO;
         this._debugPass.drawBuffer = gl.BACK;
->>>>>>> afe2a15d
+
+
+        this.finishLoading();
 
         return true;
     }
