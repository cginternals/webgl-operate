
/* spellchecker: disable */

import { mat4, vec3 } from 'gl-matrix';

import {
    Buffer,
    Camera,
    Canvas,
    Context,
    DefaultFramebuffer,
    Invalidate,
    MouseEventProvider,
    Navigation,
    Program,
    Renderer,
    Shader,
    Texture2D,
    Wizard,
} from 'webgl-operate';

import { Example } from './example';

/* spellchecker: enable */


// tslint:disable:max-classes-per-file

const p = Math.sin(Math.PI / 3.0) * 0.5;

export class TriangleRenderer extends Renderer {

    protected _camera: Camera;
    protected _navigation: Navigation;

    protected _triangle = new Float32Array([ // x, y, z, u, v
        -0.5, -p, 0.0, 0.0, 0.0,
        +0.5, -p, 0.0, 1.0, 0.0,
        +0.0, +p, 0.0, 0.5, p * 2.0,
    ]);
    protected _vertexLocation: GLuint;
    protected _uvCoordLocation: GLuint;
    protected _buffer: WebGLBuffer;
    protected _texture: Texture2D;

    protected _program: Program;
    protected _uViewProjection: WebGLUniformLocation;

    protected _defaultFBO: DefaultFramebuffer;


    /**
     * Initializes and sets up buffer, cube geometry, camera and links shaders with program.
     * @param context - valid context to create the object for.
     * @param identifier - meaningful name for identification of this instance.
     * @param mouseEventProvider - required for mouse interaction
     * @returns - whether initialization was successful
     */
    protected onInitialize(context: Context, callback: Invalidate,
        mouseEventProvider: MouseEventProvider,
        /* keyEventProvider: KeyEventProvider, */
        /* touchEventProvider: TouchEventProvider */): boolean {

        this._defaultFBO = new DefaultFramebuffer(context, 'DefaultFBO');
        this._defaultFBO.initialize();
        this._defaultFBO.bind();

        const gl = context.gl;

        this._buffer = gl.createBuffer();
        gl.bindBuffer(gl.ARRAY_BUFFER, this._buffer);
        gl.bufferData(gl.ARRAY_BUFFER, this._triangle, gl.STATIC_DRAW);


        const vert = new Shader(context, gl.VERTEX_SHADER, 'mesh.vert');
        vert.initialize(require('./data/mesh.vert'));
        const frag = new Shader(context, gl.FRAGMENT_SHADER, 'mesh.frag');
        frag.initialize(require('./data/mesh.frag'));


        this._program = new Program(context, 'TriangleProgram');
        this._program.initialize([vert, frag], false);

        this._program.link();
        this._program.bind();

        this._vertexLocation = this._program.attribute('a_vertex', this._vertexLocation);
        this._uvCoordLocation = this._program.attribute('a_texCoord', this._uvCoordLocation);


        gl.vertexAttribPointer(
            this._vertexLocation,   // Attribute Location
            3,                      // Number of elements per attribute
            gl.FLOAT,               // Type of elements
            gl.FALSE,
            5 * Float32Array.BYTES_PER_ELEMENT, // Size of an individual vertex
            0, // Offset from the beginning of a single vertex to this attribute
        );

        gl.vertexAttribPointer(
            this._uvCoordLocation,  // Attribute Location
            2,                      // Number of elements per attribute
            gl.FLOAT,               // Type of elements
            gl.FALSE,
            5 * Float32Array.BYTES_PER_ELEMENT, // Size of an individual vertex
            3 * Float32Array.BYTES_PER_ELEMENT, // Offset from the beginning of a single vertex to this attribute
        );

        gl.enableVertexAttribArray(this._vertexLocation);
        gl.enableVertexAttribArray(this._uvCoordLocation);


        this._uViewProjection = this._program.uniform('u_viewProjection');
        const identity = mat4.identity(mat4.create());
        gl.uniformMatrix4fv(this._program.uniform('u_model'), gl.FALSE, identity);
        gl.uniform1i(this._program.uniform('u_texture'), 0);
        gl.uniform1i(this._program.uniform('u_textured'), false);


        this._texture = new Texture2D(context, 'Texture');
        this._texture.initialize(1, 1, gl.RGB, gl.RGB, gl.UNSIGNED_BYTE);
        this._texture.wrap(gl.REPEAT, gl.REPEAT);
        this._texture.filter(gl.LINEAR, gl.LINEAR_MIPMAP_LINEAR);
        this._texture.maxAnisotropy(Texture2D.MAX_ANISOTROPY);

        this._texture.fetch('./data/triangle-texture.webp', false).then(() => {
            const gl = context.gl;

            this._program.bind();
            gl.uniform1i(this._program.uniform('u_textured'), true);
<<<<<<< HEAD

            this.finishLoading();
=======
>>>>>>> afe2a15d

            this.invalidate(true);
        });

        this._camera = new Camera();
        this._camera.center = vec3.fromValues(0.0, 0.0, 0.0);
        this._camera.up = vec3.fromValues(0.0, 1.0, 0.0);
        this._camera.eye = vec3.fromValues(0.0, 0.0, 2.0);
        this._camera.near = 1.0;
        this._camera.far = 4.0;


        this._navigation = new Navigation(callback, mouseEventProvider);
        this._navigation.camera = this._camera;

        return true;
    }

    /**
     * Uninitializes buffers, geometry and program.
     */
    protected onUninitialize(): void {
        super.uninitialize();

        this._program.uninitialize();
        this._context.gl.deleteBuffer(this._buffer);

        this._defaultFBO.uninitialize();
    }

    /**
     * This is invoked in order to check if rendering of a frame is required by means of implementation specific
     * evaluation (e.g., lazy non continuous rendering). Regardless of the return value a new frame (preparation,
     * frame, swap) might be invoked anyway, e.g., when update is forced or canvas or context properties have
     * changed or the renderer was invalidated @see{@link invalidate}.
     * @returns whether to redraw
     */
    protected onUpdate(): boolean {
        this._navigation.update();

        return this._altered.any || this._camera.altered;
    }

    /**
     * This is invoked in order to prepare rendering of one or more frames, regarding multi-frame rendering and
     * camera-updates.
     */
    protected onPrepare(): void {
        if (this._altered.canvasSize) {
            this._camera.aspect = this._canvasSize[0] / this._canvasSize[1];
            this._camera.viewport = this._canvasSize;
        }

        if (this._altered.clearColor) {
            this._defaultFBO.clearColor(this._clearColor);
        }

        this._altered.reset();
        this._camera.altered = false;
    }

    protected onFrame(): void {
        if (this.isLoading) {
            return;
        }

        const gl = this._context.gl;

        this._defaultFBO.bind();
        this._defaultFBO.clear(gl.COLOR_BUFFER_BIT | gl.DEPTH_BUFFER_BIT, true, false);

        gl.viewport(0, 0, this._frameSize[0], this._frameSize[1]);

        this._texture.bind(gl.TEXTURE0);

        this._program.bind();
        gl.uniformMatrix4fv(this._uViewProjection, gl.GL_FALSE, this._camera.viewProjection);

        gl.bindBuffer(gl.ARRAY_BUFFER, this._buffer);

        gl.drawArrays(gl.TRIANGLES, 0, 3);

        gl.bindBuffer(gl.ARRAY_BUFFER, Buffer.DEFAULT_BUFFER);

        this._program.unbind();

        this._texture.unbind(gl.TEXTURE0);

    }

    protected onSwap(): void { }

}


export class TriangleExample extends Example {

    private _canvas: Canvas;
    private _renderer: TriangleRenderer;

    onInitialize(element: HTMLCanvasElement | string): boolean {

        this._canvas = new Canvas(element, { antialias: false });
        this._canvas.controller.multiFrameNumber = 1;
        this._canvas.framePrecision = Wizard.Precision.byte;
        this._canvas.frameScale = [1.0, 1.0];

        this._renderer = new TriangleRenderer();
        this._canvas.renderer = this._renderer;

        return true;
    }

    onUninitialize(): void {
        this._canvas.dispose();
        (this._renderer as Renderer).uninitialize();
    }

    get canvas(): Canvas {
        return this._canvas;
    }

    get renderer(): TriangleRenderer {
        return this._renderer;
    }

}<|MERGE_RESOLUTION|>--- conflicted
+++ resolved
@@ -128,12 +128,8 @@
 
             this._program.bind();
             gl.uniform1i(this._program.uniform('u_textured'), true);
-<<<<<<< HEAD
 
             this.finishLoading();
-=======
->>>>>>> afe2a15d
-
             this.invalidate(true);
         });
 
