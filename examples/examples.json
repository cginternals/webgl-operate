--- conflicted
+++ resolved
@@ -42,15 +42,12 @@
         "caption": "Rendering with the webgl-operate scene concept"
     },
     {
-<<<<<<< HEAD
-=======
         "target": "envprojections-example",
         "title": "Environment Mapping",
         "object": "EnvironmentProjectionExample",
         "caption": "Different techniques for environment mapping"
     },
     {
->>>>>>> 774bae8a
         "target": "label2d-example",
         "title": "Label 2D",
         "object": "Label2DExample",
