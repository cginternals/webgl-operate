--- conflicted
+++ resolved
@@ -42,17 +42,16 @@
         "caption": "Scene showcasing how to achieve soft shadows using multi-frame sampling."
     },
     {
-<<<<<<< HEAD
         "target": "colorscale-example",
         "title": "Color Scale",
         "object": "ColorScaleExample",
         "caption": "Variations and presets of color scales."
-=======
+    },
+    {
         "target": "colorlerp-example",
         "title": "Color Lerp",
         "object": "ColorLerpExample",
-        "caption": "Minimalistic scene showing labels with interpolated colors."
->>>>>>> da5d9943
+        "caption": "Nearest and linear interpolation of label colors."
     },
     {
         "target": "labelelide-example",
