--- conflicted
+++ resolved
@@ -42,8 +42,6 @@
         "caption": "Rendering with the webgl-operate scene concept"
     },
     {
-<<<<<<< HEAD
-=======
         "target": "envprojections-example",
         "title": "Environment Mapping",
         "object": "EnvironmentProjectionExample",
@@ -56,7 +54,6 @@
         "caption": "Image based lighting using prefiltered cube maps"
     },
     {
->>>>>>> 5c8108fe
         "target": "label2d-example",
         "title": "Label 2D",
         "object": "Label2DExample",
