--- conflicted
+++ resolved
@@ -30,11 +30,7 @@
         "@types/chai-spies": "~1.0.1",
         "@types/gl-matrix": "~2.4.4",
         "@types/mocha": "~5.2.7",
-<<<<<<< HEAD
-        "@types/node": "~12.12.14",
-=======
         "@types/node": "~13.1.7",
->>>>>>> ccbd2290
         "@types/sinon": "~7.5.0",
         "@types/webgl2": "~0.0.5",
         "chai": "~4.2.0",
@@ -45,15 +41,9 @@
         "gl-matrix": "~3.1.0",
         "glob": "~7.1.6",
         "gltf-loader-ts": "~0.3.1",
-<<<<<<< HEAD
-        "http-server": "~0.12.0",
-        "jsonschema": "~1.2.4",
-        "mocha": "~6.2.1",
-=======
         "http-server": "~0.12.1",
         "jsonschema": "~1.2.5",
         "mocha": "~7.0.0",
->>>>>>> ccbd2290
         "mocha-junit-reporter": "~1.23.1",
         "mocha-multi-reporters": "~1.1.7",
         "npm-run-all": "~4.1.5",
@@ -64,17 +54,10 @@
         "sinon": "~8.1.0",
         "source-map-support": "~0.5.16",
         "ts-loader": "~6.2.0",
-<<<<<<< HEAD
-        "ts-node": "~8.5.4",
-        "tslint": "~5.20.0",
-        "typedoc": "~0.15.4",
-        "typescript": "~3.7.3",
-=======
         "ts-node": "~8.6.2",
         "tslint": "~5.20.0",
         "typedoc": "~0.16.6",
         "typescript": "~3.7.4",
->>>>>>> ccbd2290
         "webpack": "~4.41.0",
         "webpack-bundle-analyzer": "~3.6.0",
         "webpack-cli": "~3.3.9",
