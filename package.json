--- conflicted
+++ resolved
@@ -54,11 +54,7 @@
         "ts-node": "~7.0.1",
         "tslint": "~5.11.0",
         "typedoc": "~0.13.0",
-<<<<<<< HEAD
-        "typescript": "~3.0.1",
-=======
         "typescript": "~3.0.3",
->>>>>>> 4ab7004a
         "webpack": "~4.20.2",
         "webpack-bundle-analyzer": "~3.0.3",
         "webpack-cli": "~3.1.2",
