--- conflicted
+++ resolved
@@ -508,13 +508,9 @@
         /* abstract world unit */
         World = 'world',
         /* screen pixel */
-<<<<<<< HEAD
-        Px = 'px',
+        Pixel = 'pixel',
         /* mixed: world unit for positioning, px unit for font size*/
         Mixed = 'mixed',
-=======
-        Pixel = 'pixel',
->>>>>>> c24fe199
         /** @todo Pt for point unit */
         /* Point = 'point', */
     }
