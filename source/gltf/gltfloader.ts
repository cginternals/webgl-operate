--- conflicted
+++ resolved
@@ -191,11 +191,6 @@
                 } else {
                     material.alphaCutoff = materialInfo.alphaCutoff!;
                 }
-<<<<<<< HEAD
-                material.alphaCutoff = materialInfo.alphaCutoff!;
-
-=======
->>>>>>> ec974365
             } else if (materialInfo.alphaMode === 'BLEND') {
                 material.alphaMode = GLTFAlphaMode.BLEND;
                 material.isTransparent = true;
