
import { mat4, quat, vec3, vec4 } from 'gl-matrix';

import { GLTF_ELEMENTS_PER_TYPE, GltfAsset, GltfLoader } from 'gltf-loader-ts';
import { MeshPrimitive } from 'gltf-loader-ts/lib/gltf';

import { GLTFHelper } from './gltfhelper';
import { GLTFMesh } from './gltfmesh';
import { GLTFPbrMaterial, GLTFShaderFlags, GLTFAlphaMode } from './gltfpbrmaterial';
import { GLTFPrimitive, IndexBinding, VertexBinding } from './gltfprimitive';

import { assert, log, LogLevel } from '../auxiliaries';
import { Buffer } from '../buffer';
import { Context } from '../context';
import { ResourceManager } from '../core';
import { Program } from '../program';
import { GeometryComponent, Material, TransformComponent } from '../scene';
import { SceneNode } from '../scene/scenenode';
import { Shader } from '../shader';
import { Texture2D } from '../texture2d';

/**
 * This class can be used to load the glTF file format, which describes scenes and models.
 * It handles all buffer, texture and geometry creation as well as scene generation.
 * Per glTF scene, one SceneNode is generated which represents the hierarchy of the scene.
 * ```
 * const loader = new GLTFLoader(this._context);
 * await loader.loadAsset(GltfRenderer.assetURI);
 * const rootNode = loader.defaultScene;
 * ```
 */
export class GLTFLoader {

    protected _context: Context;
    protected _sceneName: string;
    protected _defaultScene: SceneNode | undefined;
    protected _scenes: Array<SceneNode>;
    protected _resourceManager: ResourceManager;
    protected _pbrProgram: Program;
    protected _pbrDefaultMaterial: Material;

    constructor(context: Context) {
        this._context = context;
        const gl = this._context.gl;

        this._resourceManager = new ResourceManager(this._context);
        this._scenes = new Array<SceneNode>();

        const vert = new Shader(this._context, gl.VERTEX_SHADER, 'gltf_default.vert');
        vert.initialize(require('./shaders/gltf_default.vert'));
        const frag = new Shader(this._context, gl.FRAGMENT_SHADER, 'gltf_default.frag');
        frag.initialize(require('./shaders/gltf_default.frag'));
        this._pbrProgram = new Program(this._context, 'GLTFPbrProgram');
        this._pbrProgram.initialize([vert, frag]);
    }

    protected async loadTextures(asset: GltfAsset): Promise<void> {
        const gl = this._context.gl;

        const textures = asset.gltf.textures;
        const images = asset.gltf.images;
        const samplers = asset.gltf.samplers;

        if (!textures || !images) {
            return;
        }

        let textureId = 0;
        for (const textureInfo of textures) {
            if (textureInfo.source === undefined) {
                log(LogLevel.Warning,
                    `The GLTF model does not specify a texture source. Possibly it uses an unsupported extension.`);
                textureId++;
                continue;
            }

            const imageId = textureInfo.source!;
            const image = images[imageId];
            const identifier = this._sceneName + '_texture_' + textureId;
            const name = image.name === undefined ? image.uri : image.name;

            // TODO: make sure image is only loaded once if it is referenced by multiple textures
            let data: HTMLImageElement | HTMLCanvasElement = await asset.imageData.get(imageId);

            /**
             * If the texture is not power of two, resize it to avoid problems with REPEAT samplers.
             * See: https://www.khronos.org/webgl/wiki/WebGL_and_OpenGL_Differences#Non-Power_of_Two_Texture_Support
             */
            if (!GLTFHelper.isPowerOfTwo(data.width) || !GLTFHelper.isPowerOfTwo(data.height)) {
                // Scale up the texture to the next highest power of two dimensions.
                const canvas = document.createElement('canvas');
                canvas.width = GLTFHelper.nextHighestPowerOfTwo(data.width);
                canvas.height = GLTFHelper.nextHighestPowerOfTwo(data.height);

                const ctx = canvas.getContext('2d');

                if (ctx === undefined) {
                    log(LogLevel.Error, 'Failed to create context while trying to resize non power of two texture');
                }
                ctx!.drawImage(data, 0, 0, canvas.width, canvas.height);
                data = canvas;
            }

            const texture = new Texture2D(this._context, name);
            texture.initialize(data.width, data.height, gl.RGBA8, gl.RGBA, gl.UNSIGNED_BYTE);
            texture.data(data);

            if (samplers === undefined || textureInfo.sampler === undefined) {
                texture.wrap(gl.REPEAT, gl.REPEAT);
                texture.filter(gl.LINEAR, gl.LINEAR);
            } else {
                const sampler = samplers[textureInfo.sampler];
                texture.wrap(sampler.wrapS || gl.REPEAT, sampler.wrapT || gl.REPEAT);
                texture.filter(sampler.magFilter || gl.LINEAR, sampler.minFilter || gl.LINEAR);

                if (sampler.minFilter === gl.NEAREST_MIPMAP_NEAREST ||
                    sampler.minFilter === gl.LINEAR_MIPMAP_NEAREST ||
                    sampler.minFilter === gl.NEAREST_MIPMAP_LINEAR ||
                    sampler.minFilter === gl.LINEAR_MIPMAP_LINEAR) {

                    texture.generateMipMap();
                }
            }

            this._resourceManager.add(texture, [name, identifier]);
            textureId++;
        }
    }

    protected getTexture(index: number): Texture2D | undefined {
        const identifier = this._sceneName + '_texture_' + index;
        const texture = this._resourceManager.get(identifier) as Texture2D;

        if (texture === undefined) {
            log(LogLevel.Warning, `Texture with index ${index} could not be located.`);
            return;
        }

        return texture;
    }

    protected async loadMaterials(asset: GltfAsset): Promise<void> {
        // Init default material
        this._pbrDefaultMaterial = new GLTFPbrMaterial(this._context, 'DefaultMaterial');
        this._resourceManager.add(this._pbrDefaultMaterial, [this._pbrDefaultMaterial.name]);

        const materials = asset.gltf.materials;
        if (!materials) {
            return;
        }

        // Init materials specified by GLTF
        let materialId = 0;

        for (const materialInfo of materials) {
            const identifier = this._sceneName + '_material_' + materialId;
            const material = new GLTFPbrMaterial(this._context, materialInfo.name);

            const normalTexture = materialInfo.normalTexture;
            if (normalTexture !== undefined) {
                material.normalTexture = this.getTexture(normalTexture.index);
                material.normalTexCoord = normalTexture.texCoord || 0;
                material.normalScale = normalTexture.scale || 1;
            }

            const occlusionTexture = materialInfo.occlusionTexture;
            if (occlusionTexture !== undefined) {
                material.occlusionTexture = this.getTexture(occlusionTexture.index);
                material.occlusionTexCoord = occlusionTexture.texCoord || 0;
            }

            const emissiveTexture = materialInfo.emissiveTexture;
            if (emissiveTexture !== undefined) {
                material.emissiveTexture = this.getTexture(emissiveTexture.index);
                material.emissiveTexCoord = emissiveTexture.texCoord || 0;
            }

            material.emissiveFactor = vec3.fromValues(0, 0, 0);
            if (materialInfo.emissiveFactor !== undefined) {
                material.emissiveFactor = vec3.fromValues.apply(undefined, materialInfo.emissiveFactor);
            }

            material.alphaMode = GLTFAlphaMode.OPAQUE;

            if (materialInfo.alphaMode === 'MASK') {
                material.alphaMode = GLTFAlphaMode.MASK;

                if (materialInfo.alphaCutoff === undefined) {
                    log(LogLevel.Warning,
                        `Material ${materialInfo.name} has alphaMode MASK but does not specify an alphaCutoff`);
                }
                material.alphaCutoff = materialInfo.alphaCutoff!;
            } else if (materialInfo.alphaMode === 'BLEND') {
                material.alphaMode = GLTFAlphaMode.BLEND;
            }

            material.isDoubleSided = materialInfo.doubleSided || false;

            const pbrInfo = materialInfo.pbrMetallicRoughness;

            // TODO: full support of material properties
            if (pbrInfo === undefined) {
                log(LogLevel.Warning, 'Model contains a material without PBR information');
            }

            const baseColorTexture = pbrInfo!.baseColorTexture;
            if (baseColorTexture !== undefined) {
                material.baseColorTexture = this.getTexture(baseColorTexture.index);
                material.baseColorTexCoord = baseColorTexture.texCoord || 0;
            }

            const metallicRoughnessTexture = pbrInfo!.metallicRoughnessTexture;
            if (metallicRoughnessTexture !== undefined) {
                material.metallicRoughnessTexture = this.getTexture(metallicRoughnessTexture.index);
                material.metallicRoughnessTexCoord = metallicRoughnessTexture.texCoord || 0;
            }

            material.baseColorFactor = vec4.fromValues(1, 1, 1, 1);
            if (pbrInfo!.baseColorFactor !== undefined) {
                material.baseColorFactor = vec4.fromValues.apply(undefined, pbrInfo!.baseColorFactor);
            }

<<<<<<< HEAD
            material.metallicFactor = pbrInfo!.metallicFactor || 1;
            material.roughnessFactor = pbrInfo!.roughnessFactor || 1;
=======
            material.metallicFactor = 1.0;
            if (pbrInfo!.metallicFactor !== undefined) {
                material.metallicFactor = pbrInfo!.metallicFactor;
            }

            material.roughnessFactor = 1.0;
            if (pbrInfo!.roughnessFactor !== undefined) {
                material.roughnessFactor = pbrInfo!.roughnessFactor;
            }
>>>>>>> 5b134000

            this._resourceManager.add(material, [materialInfo.name, identifier]);
            materialId++;
        }
    }

    protected inferBufferUsage(asset: GltfAsset, bufferViewId: number): GLenum {
        const gl = this._context.gl;

        const meshes = asset.gltf.meshes;
        const accessors = asset.gltf.accessors;

        if (meshes === undefined || accessors === undefined) {
            log(LogLevel.Error, `Asset does not include any meshes or accessors`);
            return gl.ARRAY_BUFFER;
        }

        /**
         * Find out if any primitive uses this buffer view as an index buffer.
         * If so, the buffer view can only be used as an index buffer as per specification
         */
        for (const meshInfo of meshes!) {
            for (const primitive of meshInfo.primitives) {
                const indexAccessorId = primitive.indices;

                if (indexAccessorId === undefined) {
                    continue;
                }

                const accessor = accessors![indexAccessorId];
                const indexBufferViewId = accessor.bufferView;

                if (indexBufferViewId === undefined) {
                    continue;
                } else if (indexBufferViewId === bufferViewId) {
                    return gl.ELEMENT_ARRAY_BUFFER;
                }
            }
        }

        return gl.ARRAY_BUFFER;
    }

    protected async loadBuffers(asset: GltfAsset): Promise<void> {
        const gl = this._context.gl;

        const bufferViews = asset.gltf.bufferViews;
        const accessors = asset.gltf.accessors;

        if (!bufferViews) {
            log(LogLevel.Warning, 'The asset does not include any buffer view information.');
            return;
        }

        if (!accessors) {
            log(LogLevel.Warning, 'The asset does not include any accessor information.');
            return;
        }

        /**
         * Create a buffer for each buffer view in the model.
         * If a target (index or array buffer) is specified use it, otherwise infer it from the usage within primitives.
         */
        let bufferViewId = 0;
        for (const bufferViewInfo of bufferViews) {
            const identifier = this._sceneName + '_bufferView_' + bufferViewId;
            const data = await asset.bufferViewData(bufferViewId);

            let target = bufferViewInfo.target;
            if (target === undefined) {
                target = this.inferBufferUsage(asset, bufferViewId);
            }

            const buffer = new Buffer(this._context, identifier);
            buffer.initialize(target);
            buffer.data(data, gl.STATIC_DRAW);

            this._resourceManager.add(buffer, [identifier]);
            bufferViewId++;
        }

        /**
         * Create buffers for sparse accessors
         * See: https://github.com/KhronosGroup/glTF/tree/master/specification/2.0#sparse-accessors
         */
        let accessorId = 0;
        for (const accessorInfo of accessors) {
            const bufferViewIndex = accessorInfo.bufferView;
            const sparseInfo = accessorInfo.sparse;

            if (bufferViewIndex === undefined || sparseInfo !== undefined) {
                const identifier = this._sceneName + '_accessor_' + accessorId;
                const buffer = new Buffer(this._context, identifier);
                const data = await asset.accessorData(accessorId);

                // TODO: find out if sparse accessor can be used for index buffers
                buffer.initialize(gl.ARRAY_BUFFER);
                buffer.data(data, gl.STATIC_DRAW);

                this._resourceManager.add(buffer, [identifier]);
            }
            accessorId++;
        }
    }

    protected async loadMeshes(asset: GltfAsset): Promise<Array<GLTFMesh>> {
        const result = new Array<GLTFMesh>();
        const meshes = asset.gltf.meshes;

        if (meshes === undefined) {
            log(LogLevel.Warning, 'The asset does not contain any mesh information');
            return result;
        }

        let primitiveId = 0;
        for (const meshInfo of meshes) {
            const mesh = new GLTFMesh();
            for (const primitiveInfo of meshInfo.primitives) {
                const primitive = await this.loadPrimitive(asset, primitiveInfo, primitiveId);

                if (primitive !== undefined) {
                    mesh.addPrimitive(primitive);
                }

                primitiveId++;
            }

            result.push(mesh);
        }
        return result;
    }

    protected async loadPrimitive(asset: GltfAsset,
        primitiveInfo: MeshPrimitive, id: number): Promise<GLTFPrimitive | undefined> {

        const gl = this._context.gl;
        const accessors = asset.gltf.accessors;
        const bufferViews = asset.gltf.bufferViews;

        if (accessors === undefined) {
            log(LogLevel.Error, 'GLTF asset does not have any accessors.');
            return;
        }

        if (bufferViews === undefined) {
            log(LogLevel.Error, 'GLTF asset does not have any buffer views.');
            return;
        }

        let modeNumber = primitiveInfo.mode;
        const identifier = this._sceneName + '_primitive_' + id;

        // if no mode is specified the default is 4 (gl.TRIANGLES)
        if (!modeNumber) {
            modeNumber = 4;
        }

        const drawMode = GLTFHelper.modeToEnum(gl, modeNumber);
        const bindings = new Array<VertexBinding>();

        let material = this._pbrDefaultMaterial;
        if (primitiveInfo.material !== undefined) {
            const materialIdentifier = this._sceneName + '_material_' + primitiveInfo.material!;
            const fetchedMaterial = this._resourceManager.get(materialIdentifier);

            if (fetchedMaterial !== undefined) {
                material = fetchedMaterial as Material;
            } else {
                log(LogLevel.Warning, `Material ${materialIdentifier} could not be found.`);
            }
        }

        let geometryFlags = 0;

        for (const semantic in primitiveInfo.attributes) {
            // init buffer/attribute binding for attribute
            const attributeIndex = GLTFHelper.nameToAttributeIndex(semantic);

            if (semantic === 'NORMAL') {
                geometryFlags |= GLTFShaderFlags.HAS_NORMALS;
            }
            if (semantic === 'TANGENT') {
                geometryFlags |= GLTFShaderFlags.HAS_TANGENTS;
            }
            if (semantic === 'COLOR_0') {
                geometryFlags |= GLTFShaderFlags.HAS_COLORS;
            }
            if (semantic === 'TEXCOORD_0' || semantic === 'TEXCOORD_1' || semantic === 'TEXCOORD_2') {
                geometryFlags |= GLTFShaderFlags.HAS_UV;
            }

            const accessorIndex = primitiveInfo.attributes[semantic];
            const accessorInfo = accessors[accessorIndex];
            const bufferViewIndex = accessorInfo.bufferView;
            const sparseInfo = accessorInfo.sparse;
            let buffer: Buffer;
            let stride = 0;

            if (bufferViewIndex === undefined || sparseInfo !== undefined) {
                const accessorIdentifier = this._sceneName + '_accessor_' + accessorIndex;
                buffer = this._resourceManager.get(accessorIdentifier) as Buffer;
            } else {
                const bufferViewInfo = bufferViews[bufferViewIndex!];
                const bufferViewIdentifier = this._sceneName + '_bufferView_' + bufferViewIndex;
                buffer = this._resourceManager.get(bufferViewIdentifier) as Buffer;
                stride = bufferViewInfo.byteStride || 0;
            }

            const binding = new VertexBinding();
            binding.buffer = buffer!;
            binding.attributeIndex = attributeIndex;
            binding.numVertices = accessorInfo.count;
            binding.normalized = accessorInfo.normalized || false;
            binding.size = GLTF_ELEMENTS_PER_TYPE[accessorInfo.type];
            binding.offset = accessorInfo.byteOffset || 0;
            binding.stride = stride;
            binding.type = accessorInfo.componentType;
            bindings.push(binding);
        }

        let indexBinding: IndexBinding | undefined;
        if (primitiveInfo.indices !== undefined) {
            const accessorInfo = accessors[primitiveInfo.indices];
            const bufferViewIndex = accessorInfo.bufferView;
            if (!bufferViewIndex === undefined) {
                log(LogLevel.Error, 'Accessor does not reference a BufferView.');
            }
            const bufferViewIdentifier = this._sceneName + '_bufferView_' + bufferViewIndex;
            const buffer = this._resourceManager.get(bufferViewIdentifier) as Buffer;

            indexBinding = new IndexBinding();
            indexBinding.buffer = buffer;
            indexBinding.numIndices = accessorInfo.count;
            indexBinding.offset = accessorInfo.byteOffset || 0;
            indexBinding.type = accessorInfo.componentType;
        }

        const primitive = new GLTFPrimitive(this._context, bindings, indexBinding, drawMode, material, geometryFlags);
        primitive.initialize();
        this._resourceManager.add(primitive, [identifier]);
        return primitive;
    }

    protected async generateScenes(asset: GltfAsset, meshes: Array<GLTFMesh>): Promise<void> {
        const nodes = asset.gltf.nodes;
        const scenes = asset.gltf.scenes;

        if (!nodes || !scenes) {
            log(LogLevel.Warning, 'The asset does not contain any nodes or scene information.');
            return;
        }

        const idToNode = new Map<number, SceneNode>();

        /**
         * First pass over all nodes to initialize them and save the index to node mapping.
         */
        let nodeId = 0;
        for (const node of nodes) {
            const name = node.name || 'node_' + nodeId;
            const sceneNode = new SceneNode(name);
            idToNode.set(nodeId, sceneNode);

            if (node.matrix) {
                const matrix = mat4.fromValues.apply(undefined, node.matrix);
                const transformComponent = new TransformComponent(matrix);
                sceneNode.addComponent(transformComponent);
            } else if (node.translation || node.rotation || node.scale) {
                let rotation = quat.create();
                if (node.rotation) {
                    rotation = quat.fromValues.apply(undefined, node.rotation);
                }

                let translation = vec3.create();
                if (node.translation) {
                    translation = vec3.fromValues.apply(undefined, node.translation);
                }

                let scale = vec3.fromValues(1, 1, 1);
                if (node.scale) {
                    scale = vec3.fromValues.apply(undefined, node.scale);
                }

                const matrix = mat4.fromRotationTranslationScale(
                    mat4.create(),
                    rotation,
                    translation,
                    scale,
                );

                const transformComponent = new TransformComponent(matrix);
                sceneNode.addComponent(transformComponent);
            }

            if (node.mesh !== undefined) {
                const mesh = meshes[node.mesh];
                for (const primitive of mesh.primitives) {
                    const geometryComponent = new GeometryComponent();
                    geometryComponent.material = primitive.material;
                    geometryComponent.geometry = primitive;
                    sceneNode.addComponent(geometryComponent);
                }
            }

            /**
             * TODO: skinning support
             */
            if (node.skin || node.weights) {
                log(LogLevel.Info, 'Imported GLTF assets uses skins, which are not supported yet.');
            }

            nodeId++;
        }

        /**
         * Second pass over all nodes to create the hierarchy.
         */
        nodeId = 0;
        for (const node of nodes) {
            const sceneNode = idToNode.get(nodeId);

            assert(sceneNode !== undefined, 'Scene node could not be found.');

            if (node.children) {
                for (const childId of node.children) {
                    const childNode = idToNode.get(childId);

                    if (!childNode) {
                        log(LogLevel.Error, 'Model references a node that does not exist.');
                    }

                    sceneNode!.addNode(childNode!);
                }
            }

            nodeId++;
        }

        /**
         * Create a scene node per scene specified by gltf.
         * Gltf scenes can specify multiple root nodes.
         * Therefore, the top level scene nodes are wrappers to contain all root nodes of a scene.
         */
        let sceneId = 0;
        for (const scene of scenes) {
            const name = scene.name || 'scene_' + sceneId;
            const sceneNode = new SceneNode(name);

            if (scene.nodes) {
                for (const nodeId of scene.nodes) {
                    const node = idToNode.get(nodeId);

                    if (!node) {
                        log(LogLevel.Error, 'Scene references a node that does not exist.');
                    }

                    sceneNode.addNode(node!);
                }
            } else {
                log(LogLevel.Warning, `Scene ${name} does not contain any nodes.`);
            }

            this._scenes.push(sceneNode);
            sceneId++;
        }

        const defaultSceneId = asset.gltf.scene;
        if (defaultSceneId !== undefined) {
            this._defaultScene = this._scenes[defaultSceneId];
        }
    }

    async loadAsset(uri: string): Promise<void> {
        const loader = new GltfLoader();
        const asset = await loader.load(uri);
        const gltf = asset.gltf;

        this._sceneName = 'scene';
        if (gltf.scenes && gltf.scene && gltf.scenes[gltf.scene!].name) {
            this._sceneName = gltf.scenes[gltf.scene!].name;
        }

        await this.loadTextures(asset)
            .then(() => this.loadMaterials(asset))
            .then(() => this.loadBuffers(asset))
            .then(() => this.loadMeshes(asset))
            .then((meshes) => this.generateScenes(asset, meshes));
    }

    uninitialize(): void {
        this._scenes = [];
        this._defaultScene = undefined;
        this._resourceManager.uninitialize();
    }

    get pbrProgram(): Program {
        return this._pbrProgram;
    }

    get scenes(): Array<SceneNode> {
        return this._scenes;
    }

    get defaultScene(): SceneNode {
        if (this._defaultScene !== undefined) {
            return this._defaultScene;
        } else if (this._scenes !== undefined && this._scenes.length > 0) {
            return this._scenes[0];
        } else {
            log(LogLevel.Warning, 'Default scene was requested, but none is available.');
            return new SceneNode('EmptyScene');
        }
    }
}<|MERGE_RESOLUTION|>--- conflicted
+++ resolved
@@ -220,10 +220,6 @@
                 material.baseColorFactor = vec4.fromValues.apply(undefined, pbrInfo!.baseColorFactor);
             }
 
-<<<<<<< HEAD
-            material.metallicFactor = pbrInfo!.metallicFactor || 1;
-            material.roughnessFactor = pbrInfo!.roughnessFactor || 1;
-=======
             material.metallicFactor = 1.0;
             if (pbrInfo!.metallicFactor !== undefined) {
                 material.metallicFactor = pbrInfo!.metallicFactor;
@@ -233,7 +229,6 @@
             if (pbrInfo!.roughnessFactor !== undefined) {
                 material.roughnessFactor = pbrInfo!.roughnessFactor;
             }
->>>>>>> 5b134000
 
             this._resourceManager.add(material, [materialInfo.name, identifier]);
             materialId++;
