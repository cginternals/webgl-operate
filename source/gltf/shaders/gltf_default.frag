precision highp float;

// Adapted from https://github.com/KhronosGroup/glTF-WebGL-PBR
// References:
// [1] Real Shading in Unreal Engine 4
//     http://blog.selfshadow.com/publications/s2013-shading-course/karis/s2013_pbs_epic_notes_v2.pdf
// [2] Physically Based Shading at Disney
//     http://blog.selfshadow.com/publications/s2012-shading-course/burley/s2012_pbs_disney_brdf_notes_v3.pdf
// [3] README.md - Environment Maps
//     https://github.com/KhronosGroup/glTF-WebGL-PBR/#environment-maps
// [4] "An Inexpensive BRDF Model for Physically based Rendering" by Christophe Schlick
//     https://www.cs.virginia.edu/~jdl/bib/appearance/analytic%20models/schlick94b.pdf

@import ../../shaders/facade.frag;

#if __VERSION__ == 100
    #define fragColor gl_FragColor
#else
    layout(location = 0) out vec4 fragColor;
#endif

const int HAS_NORMALS           = 1;
const int HAS_TANGENTS          = 1 << 1;
const int HAS_UV                = 1 << 2;
const int HAS_COLORS            = 1 << 3;
const int USE_IBL               = 1 << 4;
const int HAS_BASECOLORMAP      = 1 << 5;
const int HAS_NORMALMAP         = 1 << 6;
const int HAS_EMISSIVEMAP       = 1 << 7;
const int HAS_METALROUGHNESSMAP = 1 << 8;
const int HAS_OCCLUSIONMAP      = 1 << 9;
const int USE_TEX_LOD           = 1 << 10;

const vec3 u_LightDirection = vec3(0.2, 1.0, 0.2);
const vec3 u_LightColor = vec3(1, 1, 1);

const float M_PI = 3.141592653589793;
const float c_MinRoughness = 0.04;

uniform sampler2D u_baseColor;
uniform sampler2D u_metallicRoughness;
uniform sampler2D u_normal;
uniform sampler2D u_emissive;
uniform sampler2D u_occlusion;

uniform samplerCube u_specularEnvironment;
uniform sampler2D u_brdfLUT;

uniform int u_baseColorTexCoord;
uniform int u_normalTexCoord;
uniform int u_metallicRoughnessTexCoord;
uniform int u_occlusionTexCoord;
uniform int u_emissiveTexCoord;

uniform vec4 u_baseColorFactor;
uniform float u_metallicFactor;
uniform float u_roughnessFactor;
uniform vec3 u_emissiveFactor;
uniform float u_normalScale;
uniform int u_blendMode;
uniform float u_blendCutoff;

uniform mediump int u_geometryFlags;
uniform mediump int u_pbrFlags;
uniform vec3 u_eye;

varying vec2 v_uv[3];
varying vec4 v_color;
varying vec3 v_position;

varying mat3 v_TBN;
varying vec3 v_normal;

// Encapsulate the various inputs used by the various functions in the shading equation
// We store values in this struct to simplify the integration of alternative implementations
// of the shading terms, outlined in the Readme.MD Appendix.
struct PBRInfo
{
    float NdotL;                  // cos angle between normal and light direction
    float NdotV;                  // cos angle between normal and view direction
    float NdotH;                  // cos angle between normal and half vector
    float LdotH;                  // cos angle between light direction and half vector
    float VdotH;                  // cos angle between view direction and half vector
    float perceptualRoughness;    // roughness value, as authored by the model creator (input to shader)
    float metalness;              // metallic value at the surface
    vec3 reflectance0;            // full reflectance color (normal incidence angle)
    vec3 reflectance90;           // reflectance color at grazing angle
    float alphaRoughness;         // roughness mapped to a more linear change in the roughness (proposed by [2])
    vec3 diffuseColor;            // color contribution from diffuse lighting
    vec3 specularColor;           // color contribution from specular lighting
};

bool checkGeometryFlag(int flag) {
    return (u_geometryFlags & flag) == flag;
}

bool checkFlag(int flag) {
    return (u_pbrFlags & flag) == flag;
}

vec4 SRGBtoLINEAR(vec4 srgbIn)
{
    #ifdef MANUAL_SRGB
    #ifdef SRGB_FAST_APPROXIMATION
    vec3 linOut = pow(srgbIn.xyz,vec3(2.2));
    #else //SRGB_FAST_APPROXIMATION
    vec3 bLess = step(vec3(0.04045),srgbIn.xyz);
    vec3 linOut = mix( srgbIn.xyz/vec3(12.92), pow((srgbIn.xyz+vec3(0.055))/vec3(1.055),vec3(2.4)), bLess );
    #endif //SRGB_FAST_APPROXIMATION
    return vec4(linOut,srgbIn.w);;
    #else //MANUAL_SRGB
    return srgbIn;
    #endif //MANUAL_SRGB
}

// Find the normal for this fragment, pulling either from a predefined normal map
// or from the interpolated mesh normal and tangent attributes.
vec3 getNormal()
{
    // Retrieve the tangent space matrix
    mat3 tbn;
    if (!checkGeometryFlag(HAS_TANGENTS)) {
        vec3 pos_dx = dFdx(v_position);
        vec3 pos_dy = dFdy(v_position);
        vec3 tex_dx = dFdx(vec3(v_uv[0], 0.0));
        vec3 tex_dy = dFdy(vec3(v_uv[0], 0.0));
        vec3 t = (tex_dy.t * pos_dx - tex_dx.t * pos_dy) / (tex_dx.s * tex_dy.t - tex_dy.s * tex_dx.t);

        vec3 ng;
        if (checkGeometryFlag(HAS_NORMALS))
            ng = normalize(v_normal);
        else
            ng = cross(pos_dx, pos_dy);

            t = normalize(t - ng * dot(ng, t));
            vec3 b = normalize(cross(ng, t));
            tbn = mat3(t, b, ng);
        }
    else { // HAS_TANGENTS
        tbn = v_TBN;
    }

    vec3 n;
    if (checkFlag(HAS_NORMALMAP)) {
        n = texture(u_normal, v_uv[u_normalTexCoord]).rgb;
        n = normalize(tbn * ((2.0 * n - 1.0) * vec3(u_normalScale, u_normalScale, 1.0)));
    } else {
        // The tbn matrix is linearly interpolated, so we need to re-normalize
        n = normalize(tbn[2].xyz);
    }

    // reverse backface normals
    n *= (2.0 * float(gl_FrontFacing) - 1.0);

    return n;
}

// Basic Lambertian diffuse
// Implementation from Lambert's Photometria https://archive.org/details/lambertsphotome00lambgoog
// See also [1], Equation 1
vec3 diffuse(PBRInfo pbrInputs)
{
    return pbrInputs.diffuseColor / M_PI;
}

 // The following equation models the Fresnel reflectance term of the spec equation (aka F())
// Implementation of fresnel from [4], Equation 15
vec3 specularReflection(PBRInfo pbrInputs)
{
    return pbrInputs.reflectance0 + (pbrInputs.reflectance90 - pbrInputs.reflectance0) * pow(clamp(1.0 - pbrInputs.VdotH, 0.0, 1.0), 5.0);
}

 // This calculates the specular geometric attenuation (aka G()),
// where rougher material will reflect less light back to the viewer.
// This implementation is based on [1] Equation 4, and we adopt their modifications to
// alphaRoughness as input as originally proposed in [2].
float geometricOcclusion(PBRInfo pbrInputs)
{
    float NdotL = pbrInputs.NdotL;
    float NdotV = pbrInputs.NdotV;
    float r = pbrInputs.alphaRoughness;

    float attenuationL = 2.0 * NdotL / (NdotL + sqrt(r * r + (1.0 - r * r) * (NdotL * NdotL)));
    float attenuationV = 2.0 * NdotV / (NdotV + sqrt(r * r + (1.0 - r * r) * (NdotV * NdotV)));
    return attenuationL * attenuationV;
}

 // The following equation(s) model the distribution of microfacet normals across the area being drawn (aka D())
// Implementation from "Average Irregularity Representation of a Roughened Surface for Ray Reflection" by T. S. Trowbridge, and K. P. Reitz
// Follows the distribution function recommended in the SIGGRAPH 2013 course notes from EPIC Games [1], Equation 3.
float microfacetDistribution(PBRInfo pbrInputs)
{
    float roughnessSq = pbrInputs.alphaRoughness * pbrInputs.alphaRoughness;
    float f = (pbrInputs.NdotH * roughnessSq - pbrInputs.NdotH) * pbrInputs.NdotH + 1.0;
    return roughnessSq / (M_PI * f * f);
}

vec3 getIBLContribution(vec3 n, vec3 v, PBRInfo pbrInfo)
{
    float NdotV = clamp(dot(n, v), 0.0, 1.0);

    // TODO: pass uniform for mip count
    const float MIP_COUNT = 8.0;
    float lod = clamp(pbrInfo.perceptualRoughness * MIP_COUNT, 0.0, MIP_COUNT);
    vec3 reflection = normalize(reflect(-v, n));

    vec2 brdfSamplePoint = vec2(NdotV, pbrInfo.perceptualRoughness);
    vec2 brdf = texture(u_brdfLUT, brdfSamplePoint).rg;

    // vec4 diffuseSample = textureCube(u_DiffuseEnvSampler, n);
    vec4 specularSample = textureLod(u_specularEnvironment, reflection, lod);

    // vec3 diffuseLight = SRGBtoLINEAR(diffuseSample).rgb;
    vec3 specularLight = SRGBtoLINEAR(specularSample).rgb;

    // vec3 diffuse = diffuseLight * pbrInfo.diffuseColor;
    vec3 specular = specularLight * (pbrInfo.specularColor * brdf.x + brdf.y);

    return specular;
    // return diffuse + specular;
}

void main(void)
{
    float perceptualRoughness = u_roughnessFactor;
    float metallic = u_metallicFactor;
    if (checkFlag(HAS_METALROUGHNESSMAP)) {
        // Roughness is stored in the 'g' channel, metallic is stored in the 'b' channel.
        // This layout intentionally reserves the 'r' channel for (optional) occlusion map data
        vec4 mrSample = texture(u_metallicRoughness, v_uv[u_metallicRoughnessTexCoord]);
        perceptualRoughness = mrSample.g * perceptualRoughness;
        metallic = mrSample.b * metallic;
    }
    perceptualRoughness = clamp(perceptualRoughness, c_MinRoughness, 1.0);
    metallic = clamp(metallic, 0.0, 1.0);
    // Roughness is authored as perceptual roughness; as is convention,
    // convert to material roughness by squaring the perceptual roughness [2].
    float alphaRoughness = perceptualRoughness * perceptualRoughness;

     // The albedo may be defined from a base texture or a flat color
    vec4 baseColor;
    if (checkFlag(HAS_BASECOLORMAP)) {
        baseColor = SRGBtoLINEAR(texture(u_baseColor, v_uv[u_baseColorTexCoord])) * u_baseColorFactor;
    } else {
        baseColor = u_baseColorFactor;
    }

    // spec: COLOR_0 ... acts as an additional linear multiplier to baseColor
    // TODO!: distinguish vec3/vec4 colors...
    baseColor *= vec4(v_color.rgb, 1.0);

    vec3 f0 = vec3(0.04);
    vec3 diffuseColor = baseColor.rgb * (vec3(1.0) - f0);
    diffuseColor *= 1.0 - metallic;
    vec3 specularColor = mix(f0, baseColor.rgb, metallic);

    // Compute reflectance.
    float reflectance = max(max(specularColor.r, specularColor.g), specularColor.b);

    // For typical incident reflectance range (between 4% to 100%) set the grazing reflectance to 100% for typical fresnel effect.
    // For very low reflectance range on highly diffuse objects (below 4%), incrementally reduce grazing reflecance to 0%.
    float reflectance90 = clamp(reflectance * 25.0, 0.0, 1.0);
    vec3 specularEnvironmentR0 = specularColor.rgb;
    vec3 specularEnvironmentR90 = vec3(1.0, 1.0, 1.0) * reflectance90;

    vec3 n = getNormal();                         // normal at surface point
    vec3 v = normalize(u_eye - v_position);        // Vector from surface point to camera
    vec3 l = normalize(u_LightDirection);          // Vector from surface point to light
    vec3 h = normalize(l+v);                       // Half vector between both l and v
    vec3 reflection = -normalize(reflect(v, n));

    float NdotL = clamp(dot(n, l), 0.001, 1.0);
    float NdotV = abs(dot(n, v)) + 0.001;
    float NdotH = clamp(dot(n, h), 0.0, 1.0);
    float LdotH = clamp(dot(l, h), 0.0, 1.0);
    float VdotH = clamp(dot(v, h), 0.0, 1.0);

    PBRInfo pbrInputs = PBRInfo(
        NdotL,
        NdotV,
        NdotH,
        LdotH,
        VdotH,
        perceptualRoughness,
        metallic,
        specularEnvironmentR0,
        specularEnvironmentR90,
        alphaRoughness,
        diffuseColor,
        specularColor
    );

     // Calculate the shading terms for the microfacet specular shading model
    vec3 F = specularReflection(pbrInputs);
    float G = geometricOcclusion(pbrInputs);
    float D = microfacetDistribution(pbrInputs);

     // Calculation of analytical lighting contribution
    vec3 diffuseContrib = (1.0 - F) * diffuse(pbrInputs);
    vec3 specContrib = F * G * D / (4.0 * NdotL * NdotV);
    // Obtain final intensity as reflectance (BRDF) scaled by the energy of the light (cosine law)
    vec3 color = NdotL * u_LightColor * (diffuseContrib + specContrib);

    vec3 environmentLight = getIBLContribution(n, v, pbrInputs);
    color += environmentLight;

    if (checkFlag(HAS_EMISSIVEMAP)) {
        vec3 emissive = SRGBtoLINEAR(texture(u_emissive, v_uv[u_emissiveTexCoord])).rgb * u_emissiveFactor;
        color += emissive;
    }

    // NOTE: the spec mandates to ignore any alpha value in 'OPAQUE' mode
    float alpha = 1.0;
    if (u_blendMode == 1) {
<<<<<<< HEAD
        alpha = step(u_blendCutoff, baseColor.a);
=======
        if (baseColor.a < u_blendCutoff) {
            discard;
        }
>>>>>>> ec974365
    }
    else if (u_blendMode == 2) {
        alpha = baseColor.a;
    }

    fragColor = vec4(pow(color, vec3(1.0/2.2)), alpha);
}<|MERGE_RESOLUTION|>--- conflicted
+++ resolved
@@ -312,13 +312,9 @@
     // NOTE: the spec mandates to ignore any alpha value in 'OPAQUE' mode
     float alpha = 1.0;
     if (u_blendMode == 1) {
-<<<<<<< HEAD
-        alpha = step(u_blendCutoff, baseColor.a);
-=======
         if (baseColor.a < u_blendCutoff) {
             discard;
         }
->>>>>>> ec974365
     }
     else if (u_blendMode == 2) {
         alpha = baseColor.a;
