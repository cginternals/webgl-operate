--- conflicted
+++ resolved
@@ -157,19 +157,15 @@
         const dstBoundsNormalized: vec4 = vec4.div(v4(), dstBounds,
             [this._target.width, this._target.height, this._target.width, this._target.height]);
 
-<<<<<<< HEAD
+        gl.viewport(dstBounds[0], dstBounds[1], dstBounds[2] - dstBounds[0], dstBounds[3] - dstBounds[1]);
+
         gl.disable(gl.DEPTH_TEST);
         gl.depthMask(false);
-
-        program.bind();
-=======
-        gl.viewport(dstBounds[0], dstBounds[1], dstBounds[2] - dstBounds[0], dstBounds[3] - dstBounds[1]);
 
         this._program.bind();
         gl.uniform4fv(this._uSrcBounds, srcBoundsNormalized);
         gl.uniform4fv(this._uDstBounds, dstBoundsNormalized);
         gl.uniform1i(this._uNearest, this.filter === gl.nearest);
->>>>>>> 748397bb
 
         const texture = this._framebuffer.texture(this._readBuffer) as Texture2D;
         texture.bind(gl.TEXTURE0);
