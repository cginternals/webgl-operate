--- conflicted
+++ resolved
@@ -124,20 +124,14 @@
      * @returns - XYZ color tuple: x, y, and z, each in [0.0, 1.0].
      */
     static lab2xyz(lab: GLclampf3): GLclampf3 {
-<<<<<<< HEAD
-        const labF = [lab[0] * 100.0, lab[1] * 255.0 - 128.0, lab[2] * 255.0 - 128.0];
-        const yr = (labF[0] + 16.0) / 116.0;
-        const xr = labF[1] / 500.0 + yr;
-        const zr = yr - labF[2] / 200.0;
-=======
         const labF = clampf3(lab, 'LAB input');
 
-        // the following computation assumes different ranges:
-        // L: [0, 100], a: [-128, 128], b: [-128, 128]
-        const yr = (labF[0] * 100.0 + 16.0) / 116.0;
-        const xr = (labF[1] * 256.0 - 128.0) / 500.0 + yr;
-        const zr = yr - (labF[2] * 256.0 - 128.0) / 200.0;
->>>>>>> da5d9943
+        /** The following computation assumes the value ranges:
+         *  L: [0, 100], a: [-128, 127], b: [-128, 127]
+         */
+        const yr = (100.0 * labF[0] + 16.0) / 116.0;
+        const xr = (255.0 * labF[1] - 128.0) / 500.0 + yr;
+        const zr = yr - (255.0 * labF[2] - 128.0) / 200.0;
 
         const xr3 = Math.pow(xr, 3.0);
         const yr3 = Math.pow(yr, 3.0);
@@ -161,26 +155,15 @@
         const xyzF = [xyz[0] / 0.95047, xyz[1] * 1.00000, xyz[2] / 1.08883];
 
         /* implicit illuminant of [1.0, 1.0, 1.0] assumed */
-<<<<<<< HEAD
         const x = xyzF[0] > 0.008856 ? Math.cbrt(xyzF[0]) : (7.787 * xyzF[0] + (16.0 / 116.0));
         const y = xyzF[1] > 0.008856 ? Math.cbrt(xyzF[1]) : (7.787 * xyzF[1] + (16.0 / 116.0));
         const z = xyzF[2] > 0.008856 ? Math.cbrt(xyzF[2]) : (7.787 * xyzF[2] + (16.0 / 116.0));
 
         /* scale to range [0.0, 1.0] - typically L is in [0,-100], a and b in [-128,+127] */
-        return [
+        return clampf3([
             (116.0 * y - 16.0) / 100.0,
             (500.0 * (x - y) + 128.0) / 255.0,
-            (200.0 * (y - z) + 128.0) / 255.0];
-=======
-        const x = xyzF[0] > 0.008856 ? Math.cbrt(xyzF[0]) : (7.787 * xyzF[0]) + (16.0 / 116.0);
-        const y = xyzF[1] > 0.008856 ? Math.cbrt(xyzF[1]) : (7.787 * xyzF[1]) + (16.0 / 116.0);
-        const z = xyzF[2] > 0.008856 ? Math.cbrt(xyzF[2]) : (7.787 * xyzF[2]) + (16.0 / 116.0);
-
-        return clampf3([
-            (116.0 * y - 16.0) / 100.0,
-            ((500.0 * (x - y)) + 128.0) / 256.0,
-            ((200.0 * (y - z)) + 128.0) / 256.0]);
->>>>>>> da5d9943
+            (200.0 * (y - z) + 128.0) / 255.0]);
     }
 
 
@@ -197,15 +180,9 @@
         const b = xyz[0] * +0.01345 + xyz[1] * -0.11839 + xyz[2] * +1.01541;
 
         return clampf3([
-<<<<<<< HEAD
             r > 0.0 ? Math.pow(r, 1.0 / 2.19921875) : 0,
             g > 0.0 ? Math.pow(g, 1.0 / 2.19921875) : 0,
             b > 0.0 ? Math.pow(b, 1.0 / 2.19921875) : 0]);
-=======
-            r >= 0 ? Math.pow(r, 1.0 / 2.19921875) : 0,
-            g >= 0 ? Math.pow(g, 1.0 / 2.19921875) : 0,
-            b >= 0 ? Math.pow(b, 1.0 / 2.19921875) : 0]);
->>>>>>> da5d9943
 
         // Standard-RGB
         // let r = xyz[0] * +3.2406 + xyz[1] * -1.5372 + xyz[2] * -0.4986;
